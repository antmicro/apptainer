--- conflicted
+++ resolved
@@ -5,7 +5,6 @@
 and re-branded as Apptainer.
 For older changes see the [archived Singularity change log](https://github.com/apptainer/singularity/blob/release-3.8/CHANGELOG.md).
 
-<<<<<<< HEAD
 ## Changes Since Last Release
 
 ### Changed defaults / behaviours
@@ -102,35 +101,25 @@
 - Fix joining cgroup of instance started as root, with cgroups v1,
   non-default cgroupfs manager, and no device rules.
 - Ensure `DOCKER_HOST` is honored in non-build flows.
-- Remove duplicated group ids.
 - Corrected `apptainer.conf` comment, to refer to correct file as source
   of default capabilities when `root default capabilities = file`.
 - Add an `--underlay` action option to prefer underlay instead of overlay
   for bind mounts.
-- Fix not being able to handle multiple entries in `LD_PRELOAD` when
-  binding fakeroot into container during apptainer startup for --fakeroot
-  with fakeroot command.
 - Fix memory usage calculation during apptainer compilation on RaspberryPi.
 - Fix misleading error when an overlay is requested by the root user while the
   overlay kernel module is not loaded.
-=======
+
 ## v1.1.9 - \[2023-06-07\]
->>>>>>> 7d8a56c4
-
-### Bug fixes
 
 - Remove warning about unknown `xino=on` option from fuse-overlayfs,
   introduced in 1.1.8.
 - Ignore extraneous warning from fuse-overlayfs about a readonly `/proc`.
 - Fix dropped "n" characters on some platforms in definition file stored as part
   of SIF metadata.
-<<<<<<< HEAD
-=======
 - Remove duplicated group ids.
 - Fix not being able to handle multiple entries in `LD_PRELOAD` when
   binding fakeroot into container during apptainer startup for --fakeroot
   with fakeroot command.
->>>>>>> 7d8a56c4
 
 ## v1.1.8 - \[2023-04-25\]
 
