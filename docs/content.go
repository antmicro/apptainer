--- conflicted
+++ resolved
@@ -1,8 +1,4 @@
-<<<<<<< HEAD
-// Copyright (c) 2018-2019, Sylabs Inc. All rights reserved.
-=======
 // Copyright (c) 2017-2019, Sylabs Inc. All rights reserved.
->>>>>>> d013451d
 // This software is licensed under a 3-clause BSD license. Please consult the
 // LICENSE.md file distributed with the sources of this project regarding your
 // rights to use or distribute this software.
@@ -161,7 +157,6 @@
           $ singularity build /tmp/debian2.sif /tmp/debian`
 
 	// ~~~~~~~~~~~~~~~~~~~~~~~~~~~~~~~~~~~~~~~~~~~~~~~~~~~~~~~~~~~~~~~~~~~~~~~~~~~~
-<<<<<<< HEAD
 	// Cache
 	// ~~~~~~~~~~~~~~~~~~~~~~~~~~~~~~~~~~~~~~~~~~~~~~~~~~~~~~~~~~~~~~~~~~~~~~~~~~~~
 	CacheUse   string = `cache <subcommand>`
@@ -207,10 +202,7 @@
   $ singularity cache list --help`
 
 	// ~~~~~~~~~~~~~~~~~~~~~~~~~~~~~~~~~~~~~~~~~~~~~~~~~~~~~~~~~~~~~~~~~~~~~~~~~~~~
-	// keys
-=======
 	// key
->>>>>>> d013451d
 	// ~~~~~~~~~~~~~~~~~~~~~~~~~~~~~~~~~~~~~~~~~~~~~~~~~~~~~~~~~~~~~~~~~~~~~~~~~~~~
 	KeyUse string = `key [key options...] <subcommand>`
 
