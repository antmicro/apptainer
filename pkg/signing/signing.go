--- conflicted
+++ resolved
@@ -260,7 +260,6 @@
 	return getSigsDescr(fimg, id)
 }
 
-<<<<<<< HEAD
 // IsSigned Takse a container path (cpath), and will verify that
 // container. Returns false if the container is not signed, likewise,
 // will return true if the container is signed. Also returns a error
@@ -277,20 +276,12 @@
 	return true, nil
 }
 
-// Verify takes a container path (cpath), and looks for a signature block
-// for a specified descriptor. If found, the signature block is used to verify
-// the partition hash against the signer's version. Verify takes care of looking
-// for OpenPGP keys in the default local keyring, if non is found, it will then
-// looks it up from a key server if access is enabled, or if localVerify is true.
-// Returns true, if theres no local key matching a signers entity.
-=======
 // Verify takes a container path (cpath), and look for a verification block
 // for a specified descriptor. If found, the signature block is used to verify
 // the partition hash against the signer's version. Verify will look for OpenPGP
 // keys in the default local keyring, if non is found, it will then looks it up
 // from a key server if access is enabled, or if localVerify is false. Returns
 // true, if theres no local key matching a signers entity.
->>>>>>> 9c60b084
 func Verify(cpath, keyServiceURI string, id uint32, isGroup bool, authToken string, localVerify bool, noPrompt bool) (bool, error) {
 	notLocalKey := false
 
