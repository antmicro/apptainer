--- conflicted
+++ resolved
@@ -448,14 +448,14 @@
 		return "", false, fmt.Errorf("error while searching for signature blocks: %s", err)
 	}
 
-<<<<<<< HEAD
-=======
-	// the selected data object is hashed for comparison against signature block's
-	sifhash := computeHashStr(&fimg, descr)
-
-	sylog.Debugf("Verifying hash: %s\n", sifhash)
-
->>>>>>> 6148d3df
+	//<<<<<<< HEAD
+	//=======
+	//	// the selected data object is hashed for comparison against signature block's
+	//	sifhash := computeHashStr(&fimg, descr)
+	//
+	//	sylog.Debugf("Verifying hash: %s\n", sifhash)
+	//
+	//>>>>>>> bug_sign_fix
 	// setup some colors
 	green := color.New(color.FgGreen).SprintFunc()
 	yellow := color.New(color.FgYellow).SprintFunc()
@@ -503,11 +503,7 @@
 		}
 
 		// (1) try to get identity of signer
-<<<<<<< HEAD
 		i, local, err := getSignerIdentity(keyring, &fimg.DescrArr[sifSigIndex], block, data, fingerprint, keyServiceURI, authToken, localVerify)
-=======
-		i, local, err := getSignerIdentity(ctx, keyring, v, block, data, fingerprint, keyServiceURI, authToken, localVerify)
->>>>>>> 6148d3df
 		if err != nil {
 			// use [MISSING] if we get an error we expect
 			if err == errNotFound || err == errNotFoundLocal {
