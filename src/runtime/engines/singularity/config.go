--- conflicted
+++ resolved
@@ -53,7 +53,6 @@
 
 // JSONConfig stores engine specific confguration that is allowed to be set by the user
 type JSONConfig struct {
-<<<<<<< HEAD
 	Image         string        `json:"image"`
 	WritableImage bool          `json:"writableImage,omitempty"`
 	OverlayImage  []string      `json:"overlayImage,omitempty"`
@@ -61,7 +60,9 @@
 	Nv            bool          `json:"nv,omitempty"`
 	Workdir       string        `json:"workdir,omitempty"`
 	ScratchDir    []string      `json:"scratchdir,omitempty"`
-	HomeDir       string        `json:"homedir,omitempty"`
+	HomeSource    string        `json:"homedir,omitempty"`
+	HomeDest      string        `json:"homeDest,omitempty"`
+	CustomHome    bool          `json:"customHome,omitempty"`
 	BindPath      []string      `json:"bindpath,omitempty"`
 	Command       string        `json:"command,omitempty"`
 	Shell         string        `json:"shell,omitempty"`
@@ -76,39 +77,9 @@
 	AllowSUID     bool          `json:"allowSUID,omitempty"`
 	KeepPrivs     bool          `json:"keepPrivs,omitempty"`
 	NoPrivs       bool          `json:"noPrivs,omitempty"`
-	Home          string        `json:"home,omitempty"`
 	NoHome        bool          `json:"noHome,omitempty"`
 	NoInit        bool          `json:"noInit,omitempty"`
 	ImageList     []image.Image `json:"imageList,omitempty"`
-=======
-	Image            string   `json:"image"`
-	WritableImage    bool     `json:"writableImage,omitempty"`
-	OverlayImage     []string `json:"overlayImage,omitempty"`
-	OverlayFsEnabled bool     `json:"overlayFsEnabled,omitempty"`
-	Contain          bool     `json:"container,omitempty"`
-	Nv               bool     `json:"nv,omitempty"`
-	Workdir          string   `json:"workdir,omitempty"`
-	ScratchDir       []string `json:"scratchdir,omitempty"`
-	HomeSource       string   `json:"homedir,omitempty"`
-	HomeDest         string   `json:"homeDest,omitempty"`
-	CustomHome       bool     `json:"customHome,omitempty"`
-	BindPath         []string `json:"bindpath,omitempty"`
-	Command          string   `json:"command,omitempty"`
-	Shell            string   `json:"shell,omitempty"`
-	TmpDir           string   `json:"tmpdir,omitempty"`
-	Instance         bool     `json:"instance,omitempty"`
-	InstanceJoin     bool     `json:"instanceJoin,omitempty"`
-	BootInstance     bool     `json:"bootInstance,omitempty"`
-	RunPrivileged    bool     `json:"runPrivileged,omitempty"`
-	AddCaps          string   `json:"addCaps,omitempty"`
-	DropCaps         string   `json:"dropCaps,omitempty"`
-	Hostname         string   `json:"hostname,omitempty"`
-	AllowSUID        bool     `json:"allowSUID,omitempty"`
-	KeepPrivs        bool     `json:"keepPrivs,omitempty"`
-	NoPrivs          bool     `json:"noPrivs,omitempty"`
-	NoHome           bool     `json:"noHome,omitempty"`
-	NoInit           bool     `json:"noInit,omitempty"`
->>>>>>> 2dc2c6f2
 }
 
 // EngineConfig stores both the JSONConfig and the FileConfig
