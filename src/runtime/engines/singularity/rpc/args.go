// Copyright (c) 2018, Sylabs Inc. All rights reserved.
// This software is licensed under a 3-clause BSD license. Please consult the
// LICENSE.md file distributed with the sources of this project regarding your
// rights to use or distribute this software.

package rpc

import (
	"os"

	"github.com/singularityware/singularity/src/pkg/util/loop"
)

// MkdirArgs defines the arguments to mkdir
type MkdirArgs struct {
	Path string
	Perm os.FileMode
}

// LoopArgs defines the arguments to create a loop device
type LoopArgs struct {
	Image string
	Mode  int
	Info  loop.Info64
}

// MountArgs defines the arguments to mount
type MountArgs struct {
	Source     string
	Target     string
	Filesystem string
	Mountflags uintptr
	Data       string
}

// ChrootArgs defines the arguments to chroot
type ChrootArgs struct {
	Root string
}

// HostnameArgs defines the arguments to sethostname
type HostnameArgs struct {
	Hostname string
}

<<<<<<< HEAD
// HasNamespaceArgs defines the arguments to compare host namespace
// and RPC process
type HasNamespaceArgs struct {
	NsType string
=======
// SetFsIDArgs defines the arguments to setfsid
type SetFsIDArgs struct {
	UID int
	GID int
>>>>>>> 20046bf8
}<|MERGE_RESOLUTION|>--- conflicted
+++ resolved
@@ -43,15 +43,14 @@
 	Hostname string
 }
 
-<<<<<<< HEAD
 // HasNamespaceArgs defines the arguments to compare host namespace
 // and RPC process
 type HasNamespaceArgs struct {
 	NsType string
-=======
+}
+
 // SetFsIDArgs defines the arguments to setfsid
 type SetFsIDArgs struct {
 	UID int
 	GID int
->>>>>>> 20046bf8
 }