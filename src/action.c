--- conflicted
+++ resolved
@@ -80,7 +80,6 @@
 
     singularity_daemon_init();
 
-<<<<<<< HEAD
     if ( singularity_registry_get("WRITABLE") != NULL ) {
         singularity_message(VERBOSE3, "Instantiating writable container image object\n");
         image = singularity_image_init(singularity_registry_get("IMAGE"), O_RDWR);
@@ -105,23 +104,6 @@
         singularity_runtime_files();
     }
 
-=======
-    if ( singularity_registry_get("DAEMON_JOIN") ) {
-        singularity_runtime_rootfs(singularity_registry_get("DAEMON_ROOTFS"));
-    }
-    
-    singularity_sessiondir();
-    singularity_cleanupd();
-    
-    singularity_image_mount(&image, singularity_runtime_rootfs(NULL));
-    
-    action_ready(singularity_runtime_rootfs(NULL));
-        
-    singularity_runtime_overlayfs();
-    singularity_runtime_mounts();
-    singularity_runtime_files();
-    
->>>>>>> ba4f3f5f
     singularity_runtime_enter();
     
     singularity_runtime_environment();
